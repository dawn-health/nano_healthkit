import 'dart:async';

import 'package:flutter/material.dart';

import 'package:nano_healthkit_plugin/nano_healthkit_plugin.dart';
import 'package:nano_healthkit_plugin/healthdata.pb.dart';
import 'package:nano_healthkit_plugin/healthdata.pbenum.dart';
import 'package:shared_preferences/shared_preferences.dart';
import 'dart:ffi' as prefix0;
import 'package:fixnum/fixnum.dart';

void main() => runApp(MyApp());

class MyApp extends StatefulWidget {
  @override
  _MyAppState createState() => _MyAppState();
}

class _MyAppState extends State<MyApp> {
  bool _isAuthorized = false;
  String _basicHealthString = "";
  String _statisticsString = "";
  String _exisitngTypesString = "";
  String _updateMessageString = "";
  bool _isSubscribed = false;
  String _pulledBackgroundDataString = "";
  String _batchString = "";

  @override
  void initState() {
    super.initState();
    initPlatformState();
  }

  // Platform messages are asynchronous, so we initialize in an async method.
  Future<void> initPlatformState() async {
    await NanoHealthkitPlugin.initialize(_updatesReceivedInBackground);
    bool _isSubscribed = await NanoHealthkitPlugin.isSubscribedToUpdates();
    setState(() {
      this._isSubscribed = _isSubscribed;
    });
  }

  _authorize() async {
    var readRequest = HealthTypeList();
    readRequest.types.addAll(HealthTypes.values); // Permissions to read everything

    var writeRequest = HealthTypeList();
    writeRequest.types.addAll(HealthTypes.values); // Permissions to write everything


    bool isAuthorized = await NanoHealthkitPlugin.authorize(readRequest,writeRequest);
    setState(() {
      _isAuthorized = isAuthorized;
    });
  }

  _getUserBasicHealthData() async {
    var request = HealthDataRequest();
    request.type = HealthTypes.CORRELATION_FOOD;
    //request.startDate = "2019-06-19T18:58:00.000Z";
    //request.endDate = "2019-09-19T20:58:00.000Z";
    //request.limit = 2;
    //request.units.add("ft");
    request.units.add("kcal");
    request.units.add("km");
    var resultToShow = "";
    try {
      var basicHealth = await NanoHealthkitPlugin.fetchData(request);
      resultToShow = basicHealth.toString();
    } on Exception catch (error) {
      resultToShow = error.toString();
    }
    setState(() {
      _basicHealthString = resultToShow;
    });
  }

<<<<<<< HEAD
  _writeSomeData() async{

    QuantitySpecificData quantitySpecificData = QuantitySpecificData();
    quantitySpecificData.count = Int64(20) ;
    quantitySpecificData.quantityUnit = 'degC';
    quantitySpecificData.quantity = 20;

    HealthData healthdata = HealthData();

    healthdata.type = HealthTypes.QUANTITY_BODY_TEMPERATURE;
    healthdata.device = "device";


    healthdata.quantityData = quantitySpecificData ;
    healthdata.startDate = DateTime.now().millisecondsSinceEpoch.toString();
    healthdata.endDate = DateTime.now().millisecondsSinceEpoch.toString();

    var resultToShow = "";
    try {
      var result = await NanoHealthkitPlugin.writeData(healthdata);
      resultToShow = result.toString();
=======
  _getUserBatchData() async {
    // First get the list of existing types
    var existingTypesReq = HealthTypeList();
    existingTypesReq.types.addAll(HealthTypes.values);
    var existingTypes =
        await NanoHealthkitPlugin.filterExistingTypes(existingTypesReq);

    // Make the request for all types
    var requestList = HealthDataRequestList();
    for (var type in existingTypes.types) {
      var typeRequest = HealthDataRequest();
      typeRequest.type = type;
      requestList.requests.add(typeRequest);
    }

    var resultToShow = "";
    try {
      var batchHealth = await NanoHealthkitPlugin.fetchBatchData(requestList);
      print(batchHealth);
      resultToShow = batchHealth.toString();
>>>>>>> 2dc3d6db
    } on Exception catch (error) {
      resultToShow = error.toString();
    }
    setState(() {
<<<<<<< HEAD
      _statisticsString = resultToShow;
    });


=======
      _batchString = resultToShow;
    });
>>>>>>> 2dc3d6db
  }

  _getUserStatisticsData() async {
    var request = StatisticsRequest();
    request.type = HealthTypes.QUANTITY_HEART_RATE;
    request.options.add(StatisticsOptions.DISCRETE_MAX);
    request.options.add(StatisticsOptions.DISCRETE_MIN);
    request.options.add(StatisticsOptions.DISCRETE_AVERAGE);
    request.options.add(StatisticsOptions.SEPARATE_BY_SOURCE);
    var resultToShow = "";
    try {
      var result = await NanoHealthkitPlugin.fetchStatisticsData(request);
      resultToShow = result.toString();
    } on Exception catch (error) {
      resultToShow = error.toString();
    }
    setState(() {
      _statisticsString = resultToShow;
    });
  }

  _filterExistingTypes() async {
    var request = HealthTypeList();
    request.types.addAll(HealthTypes.values);
    var filtered = await NanoHealthkitPlugin.filterExistingTypes(request);
    setState(() {
      _exisitngTypesString = filtered.toString();
    });
  }

  _subscribeToUpdates() {
    var request = HealthTypeList();
    request.types.addAll(HealthTypes.values); // Subscribe to everything
    NanoHealthkitPlugin.subscribeToUpdates(request, _updatesReceived);
    setState(() {
      _isSubscribed = true;
      _updateMessageString = "";
    });
  }

  _unsubscribeToUpdates() {
    NanoHealthkitPlugin.unsubscribeToUpdates();
    setState(() {
      _isSubscribed = false;
      _updateMessageString = "";
    });
  }

  _updatesReceived(HealthDataList updates) {
    _saveUpdateData(updates);
    setState(() {
      _updateMessageString = updates.toString();
    });
  }

  _updatesReceivedInBackground(HealthDataList updates) {
    _saveUpdateData(updates);
  }

  _saveUpdateData(HealthDataList updates) async {
    final SharedPreferences prefs = await SharedPreferences.getInstance();
    List<String> saves = prefs.getStringList("savedUpdates") ?? List<String>();
    saves.add(updates.toString() + "\n");
    prefs.setStringList("savedUpdates", saves);
  }

  _pullSavedData() async {
    final SharedPreferences prefs = await SharedPreferences.getInstance();
    List<String> saves = prefs.getStringList("savedUpdates") ?? List<String>();
    setState(() {
      _pulledBackgroundDataString = saves.toString();
    });
    saves.clear();
    prefs.setStringList("savedUpdates", List<String>());
  }

  @override
  Widget build(BuildContext context) {
    return MaterialApp(
      home: Scaffold(
        appBar: AppBar(
          title: Text('Plugin example app'),
        ),
        body: Center(
          child: ListView(
            shrinkWrap: true,
            padding: EdgeInsets.all(15.0),
            children: <Widget>[
              Padding(
                padding: const EdgeInsets.all(12.0),
                child: RaisedButton(
                    child: Text("Authorize"),
                    onPressed: () {
                      _authorize();
                    }),
              ),
              Text('Authorized: $_isAuthorized\n'),
              Padding(
                padding: const EdgeInsets.all(12.0),
                child: RaisedButton(
                    child: Text("Filter Only Existing Types"),
                    onPressed: () {
                      _filterExistingTypes();
                    }),
              ),
              Text('Valid types: $_exisitngTypesString\n'),
              Padding(
                padding: const EdgeInsets.all(12.0),
                child: RaisedButton(
                    child: Text("Write some data"),
                    onPressed: () {
                      _writeSomeData();
                    }),
              ),
              Padding(
                padding: const EdgeInsets.all(12.0),
                child: RaisedButton(
                    child: Text(_isSubscribed
                        ? "Unsubscribe to updates"
                        : "Subscribe to updates"),
                    onPressed: _isSubscribed
                        ? _unsubscribeToUpdates
                        : _subscribeToUpdates),
              ),
              Text('$_updateMessageString\n'),
              Padding(
                padding: const EdgeInsets.all(12.0),
                child: RaisedButton(
                    child: Text("Pull saved updates"),
                    onPressed: _pullSavedData),
              ),
              Text('Saved data: $_pulledBackgroundDataString\n'),
              Padding(
                padding: const EdgeInsets.all(12.0),
                child: RaisedButton(
                    child: Text("Get basic data"),
                    onPressed: _getUserBasicHealthData),
              ),
              Text('Basic health: $_basicHealthString\n'),
              Padding(
                padding: const EdgeInsets.all(12.0),
                child: RaisedButton(
                    child: Text("Get statistics data"),
                    onPressed: _getUserStatisticsData),
              ),
              Text('Statistics data: $_statisticsString\n'),
              Padding(
                padding: const EdgeInsets.all(12.0),
                child: RaisedButton(
                    child: Text("Get batch data"),
                    onPressed: _getUserBatchData),
              ),
              Text('Batch data: $_batchString\n'),
            ],
          ),
        ),
      ),
    );
  }
}<|MERGE_RESOLUTION|>--- conflicted
+++ resolved
@@ -76,29 +76,6 @@
     });
   }
 
-<<<<<<< HEAD
-  _writeSomeData() async{
-
-    QuantitySpecificData quantitySpecificData = QuantitySpecificData();
-    quantitySpecificData.count = Int64(20) ;
-    quantitySpecificData.quantityUnit = 'degC';
-    quantitySpecificData.quantity = 20;
-
-    HealthData healthdata = HealthData();
-
-    healthdata.type = HealthTypes.QUANTITY_BODY_TEMPERATURE;
-    healthdata.device = "device";
-
-
-    healthdata.quantityData = quantitySpecificData ;
-    healthdata.startDate = DateTime.now().millisecondsSinceEpoch.toString();
-    healthdata.endDate = DateTime.now().millisecondsSinceEpoch.toString();
-
-    var resultToShow = "";
-    try {
-      var result = await NanoHealthkitPlugin.writeData(healthdata);
-      resultToShow = result.toString();
-=======
   _getUserBatchData() async {
     // First get the list of existing types
     var existingTypesReq = HealthTypeList();
@@ -119,20 +96,43 @@
       var batchHealth = await NanoHealthkitPlugin.fetchBatchData(requestList);
       print(batchHealth);
       resultToShow = batchHealth.toString();
->>>>>>> 2dc3d6db
-    } on Exception catch (error) {
-      resultToShow = error.toString();
-    }
-    setState(() {
-<<<<<<< HEAD
+    } on Exception catch (error) {
+      resultToShow = error.toString();
+    }
+    setState(() {
+      _batchString = resultToShow;
+    });
+  }
+
+  _writeSomeData() async{
+
+    QuantitySpecificData quantitySpecificData = QuantitySpecificData();
+    quantitySpecificData.count = Int64(20) ;
+    quantitySpecificData.quantityUnit = 'degC';
+    quantitySpecificData.quantity = 20;
+
+    HealthData healthdata = HealthData();
+
+    healthdata.type = HealthTypes.QUANTITY_BODY_TEMPERATURE;
+    healthdata.device = "device";
+
+
+    healthdata.quantityData = quantitySpecificData ;
+    healthdata.startDate = DateTime.now().millisecondsSinceEpoch.toString();
+    healthdata.endDate = DateTime.now().millisecondsSinceEpoch.toString();
+
+    var resultToShow = "";
+    try {
+      var result = await NanoHealthkitPlugin.writeData(healthdata);
+      resultToShow = result.toString();
+    } on Exception catch (error) {
+      resultToShow = error.toString();
+    }
+    setState(() {
       _statisticsString = resultToShow;
     });
 
 
-=======
-      _batchString = resultToShow;
-    });
->>>>>>> 2dc3d6db
   }
 
   _getUserStatisticsData() async {
